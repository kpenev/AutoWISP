"""Define a class for worknig with data reduction files."""

from ctypes import c_uint, c_double, c_int, c_ubyte
import re

import numpy
import h5py

from superphot import SmoothDependence
from superphot_pipeline.database.hdf5_file_structure import\
    HDF5FileDatabaseStructure

git_id = '$Id$'

#Out of my control (most ancestors come from h5py module).
#pylint: disable=too-many-ancestors
class DataReductionFile(HDF5FileDatabaseStructure):
    """
    Interface for working with the pipeline data reduction (DR) files.

    Attributes:
        _key_io_tree_to_dr (dict):    A dictionary specifying the correspondence
            between the keys used in SuperPhotIOTree to store quantities and the
            element key in the DR file.

        _dtype_dr_to_io_tree (dict):    A dictionary specifying the
            correspondence between data types for entries in DR files and data
            types in SuperPhotIOTree.

        _hat_id_prefixes (numpy.array):    A list of the currently recognized
            HAT-ID prefixes, with the correct data type ready for adding as a
            dataset.
    """

    _key_io_tree_to_dr = {
        'projsrc.x': 'srcproj.x',
        'projsrc.y': 'srcproj.y',
        'bg.model': 'bg.cfg.model',
        'bg.value': 'bg.values',
        'bg.error': 'bg.errors',
        'psffit.min_bg_pix': 'shapefit.cfg.src.min_bg_pix',
        'psffit.gain': 'shapefit.cfg.gain',
        'psffit.magnitude_1adu': 'shapefit.cfg.magnitude_1adu',
        'psffit.grid': 'shapefit.cfg.psf.bicubic.grid',
        'psffit.initial_aperture': 'shapefit.cfg.psf.bicubic.initial_aperture',
        'psffit.max_abs_amplitude_change':
        'shapefit.cfg.psf.bicubic.max_abs_amplitude_change',
        'psffit.max_rel_amplitude_change':
        'shapefit.cfg.psf.bicubic.max_rel_amplitude_change',
        'psffit.pixrej': 'shapefit.cfg.psf.bicubic.pixrej',
        'psffit.smoothing': 'shapefit.cfg.psf.bicubic.smoothing',
        'psffit.max_chi2': 'shapefit.cfg.psf.max-chi2',
        'psffit.max_iterations': 'shapefit.cfg.psf.max_iterations',
        'psffit.min_convergence_rate': 'shapefit.cfg.psf.min_convergence_rate',
        'psffit.model': 'shapefit.cfg.psf.model',
        'psffit.terms': 'shapefit.cfg.psf.terms',
        'psffit.srcpix_cover_bicubic_grid':
        'shapefit.cfg.src.cover_bicubic_grid',
        'psffit.srcpix_max_aperture': 'shapefit.cfg.src.max_aperture',
        #TODO: fix tree entry name to psffit.src_max_count
        'psffit.srcpix_max_count': 'shapefit.cfg.src.max_count',
        'psffit.srcpix_min_pix': 'shapefit.cfg.src.min_pix',
        'psffit.srcpix_max_pix': 'shapefit.cfg.src.max_pix',
        'psffit.srcpix_max_sat_frac': 'shapefit.cfg.src.max_sat_frac',
        'psffit.srcpix_min_signal_to_noise':
        'shapefit.cfg.src.min_signal_to_noise',
        'psffit.mag': 'shapefit.magnitudes',
        'psffit.mag_err': 'shapefit.magnitude_errors',
        'psffit.chi2': 'shapefit.chi2',
        'psffit.sigtonoise': 'shapefit.signal_to_noise',
        'psffit.npix': 'shapefit.num_pixels',
        'psffit.quality': 'shapefit.quality_flag',
        'psffit.psfmap': 'shapefit.map_coef',
        'apphot.const_error': 'apphot.cfg.error_floor',
        'apphot.aperture': 'apphot.cfg.aperture',
        'apphot.gain': 'apphot.cfg.gain',
        'apphot.magnitude-1adu': 'apphot.cfg.magnitude_1adu'
    }

    _dtype_dr_to_io_tree = {
        numpy.string_: str,
        numpy.uint: c_uint,
        numpy.uint8: c_ubyte,
        numpy.int: c_int,
        numpy.float64: c_double
    }

    @classmethod
    def _get_root_tag_name(cls):
        """The name of the root tag in the layout configuration."""

        return 'DataReduction'

    def _parse_hat_source_id(self, source_id):
        """Return the prefix ID, field numberand source number."""

        print('Parsing source ID:' + repr(source_id))
        if isinstance(source_id, bytes):
            c_style_end = source_id.find(b'\0')
            if c_style_end >= 0:
                source_id = source_id[:c_style_end].decode()
            else:
                source_id = source_id.decode()
        print('Re-formatted to ' + repr(source_id))
        prefix_str, field_str, source_str = source_id.split('-')
        print('Prefix: %s, field: %s, source: %s'
              %
              (prefix_str, field_str, source_str))
        return (
            numpy.where(self._hat_id_prefixes
                        ==
                        prefix_str.encode('ascii'))[0][0],
            int(field_str),
            int(source_str)
        )

    @staticmethod
    def _parse_grid_str(grid_str):
        """Parse the grid string entry from the SuperPhotIOTree."""

        result = [
            numpy.array([float(v) for v in sub_grid.split(',')])
            for sub_grid in grid_str.split(';')
        ]
        if len(result) == 1:
            return [result, result]

        assert len(result) == 2
        return result

    def _add_shapefit_sources(self,
                              shape_fit_result_tree,
                              num_sources,
                              image_index,
                              fit_variables,
                              **path_substitutions):
        """
        Add the sources used for shape fitting as projected sources.

        Args:
            shape_fit_result_tree:    See same name argument to
                add_star_shape_fit().

            num_sources:    See same name argument to add_star_shape_fit().

            image_index:    See same name argument to add_star_shape_fit().

            fit_variables:    See same name argument to add_star_shape_fit().

            path_substitutions:    Values to substitute in the path to the
                dataset (usually versions of various components).

        Returns:
            None
        """

        def add_fit_variables():
            """Add datasets for all source variables used in the fit."""

            print('READING VARIABLES, expected size: %dx%d'
                  %
                  (len(fit_variables), num_sources))
            variables = shape_fit_result_tree.get_psfmap_variables(
                image_index,
                len(fit_variables),
                num_sources
            )
            print('FINISHED READING VARIABLES')
            print('VARABLES SHAPE: ' + repr(variables.shape))
            for var_name, var_values in zip(fit_variables, variables):
                if var_name == 'enabled':
                    dataset_data = (
                        var_values != 0
                    ).astype(
                        self.get_dtype('srcproj.' + var_name)
                    )
                else:
                    print(var_name + ': ' + repr(var_values))

                    dataset_data = numpy.array(
                        var_values,
                        dtype=self.get_dtype('srcproj.' + var_name)
                    )
                print('\tAdding dataset: ' + repr(dataset_data))
                self.add_dataset(
                    'srcproj.' + var_name,
                    dataset_data,
                    if_exists='error',
                    **path_substitutions
                )

        def add_source_ids():
            """Add the datasets containing the source IDs."""

            print('Getting source IDs at: '
                  +
                  'projsrc.srcid.name.' + str(image_index))
            source_ids = shape_fit_result_tree.get(
                'projsrc.srcid.name.' + str(image_index),
                numpy.dtype('S100'),
                shape=num_sources
            )

            id_data = {
                id_part: numpy.empty(
                    (len(source_ids),),
                    dtype=self.get_dtype('srcproj.hat_id_' + id_part)
                )
                for id_part in ['prefix', 'field', 'source']
            }
            for source_index, source_id in enumerate(source_ids):
                (
                    id_data['prefix'][source_index],
                    id_data['field'][source_index],
                    id_data['source'][source_index]
                ) = self._parse_hat_source_id(source_id)
            for id_part in ['prefix', 'field', 'source']:
                self.add_dataset(
                    'srcproj.hat_id_' + id_part,
                    id_data[id_part],
                    if_exists='error',
                    **path_substitutions
                )

            self.add_attribute(
                'srcproj.recognized_hat_id_prefixes',
                self._hat_id_prefixes,
                if_exists='error',
                **path_substitutions
            )

        add_source_ids()
        add_fit_variables()

    def _get_shapefit_sources(self, **path_substitutions):
        """
        Read the sources used for shape fitting from this DR file.

        Args:
            path_substitutions:    Values to substitute in the path to the
                datasets containing source informaiton (usually versions of
                various components).

        Returns:
            numpy.array(dtype=[('ID', 'S#'),\
                               ('x', numpy.float64),\
                               ('y', numpy.float64),\
                               ('bg', numpy.float64),\
                               ('bg_err', numpy.float64),\
                               ('bg_npix', numpy.float64),\
                               ('mag', numpy.float64),\
                               ('mag_err', numpy.float64),
                               ...]):
                The source data used as input for shape fitting. It is
                guaranteed to contain at least the fields listed in the return
                type, and all other variables avialable for the projected
                sources.
        """

        def get_source_ids():
            """
            Return the IDs of the projected sources found in the file.

            Args:
                None

            Returns:
                [str]:
                    List of the source ID strings.
            """

            hat_id_prefixes = self.get_attribute(
                'srcproj.recognized_hat_id_prefixes',
                **path_substitutions
            )
            id_data = tuple(
                self.get_dataset(
                    'srcproj.hat_id_' + id_part,
                    **path_substitutions
                )
                for id_part in ('prefix', 'field', 'source')
            )
            for data_ind in 1, 2:
                assert len(id_data[data_ind]) == len(id_data[0])

            return [
                b'%s-%03d-%07d' % (hat_id_prefixes[prefix_ind],
                                   field,
                                   source)
                for prefix_ind, field, source in zip(*id_data)
            ]

        def list_shape_map_var_names():
            """
            Return a list of the names of all variables shape map can depend on.

            Args:
                None

            Returns:
                [str]:
                    The names of all source projection variables to check for.
            """

            return list(
                filter(
                    lambda pipeline_key: (
                        pipeline_key.startswith('srcproj.')
                        and
                        (not pipeline_key.startswith('srcproj.hat_id_'))
                    ),
                    self._defined_elements['dataset']
                )
            )

        def get_fit_variables(num_sources):
            """Return a dictionary containing all stored map variables."""

            found_data = dict()
            shape_map_var_names = list_shape_map_var_names()
            print('Shape map variables: ' +  repr(shape_map_var_names))
            for var_name in shape_map_var_names:
                try:
                    found_data[var_name] = self.get_dataset(
                        var_name,
                        expected_shape=(num_sources,),
                        **path_substitutions
                    )
                except IOError:
                    pass
            return found_data

        def add_measurements(num_sources, destination):
            """Add bacgkround and shape fit photometry to destination."""

            for destination_key, dataset_key in (
                    ('bg', 'bg.values'),
                    ('bg_err', 'bg.errors'),
                    ('bg_npix', 'bg.npix'),
                    ('mag', 'shapefit.magnitudes'),
                    ('mag_err', 'shapefit.magnitude_errors')
            ):
                destination[destination_key] = self.get_dataset(
                    dataset_key,
                    expected_shape=(num_sources,),
                    **path_substitutions
                )

        source_ids = get_source_ids()
        num_sources = len(source_ids)
        found_source_variables = get_fit_variables(num_sources)
        add_measurements(num_sources, found_source_variables)
        result = numpy.empty(
            (num_sources,),
            dtype=(
                [('ID', 'S100')]
                +
                [
                    (
                        var_name,
                        numpy.bool if var_name == 'enabled' else numpy.float64
                    )
                    for var_name in found_source_variables
                ]
            )
        )
        result['ID'] = source_ids
        for var_name in found_source_variables:
            result[var_name] = found_source_variables[var_name]
        return result

    def _add_shapefit_map(self,
                          shape_fit_result_tree,
                          **path_substitutions):
        """
        Add the coefficients defining the PSF/PRF map to DR file.

        Args:
            shape_fit_result_tree:    See same name argument to
                add_star_shape_fit().

            path_substitutions:    See same name argument to
                _add_shapefit_sources().

        Returns:
            None
        """

        grid = self._parse_grid_str(
            shape_fit_result_tree.get('psffit.grid', str)
        )
        for direction, splits in zip(['x', 'y'], grid):
            self.add_attribute('shapefit.cfg.psf.bicubic.grid.' + direction,
                               splits,
                               if_exists='error',
                               **path_substitutions)
        num_terms = len(
            SmoothDependence.expand_expression(
                shape_fit_result_tree.get('psffit.terms', str)
            )
        )
        coefficients = shape_fit_result_tree.get(
            'psffit.psfmap',
            shape=(4,
                   grid[0].size - 2,
                   grid[1].size - 2,
                   num_terms)
        )
        self.add_dataset('shapefit.map_coef',
                         coefficients,
                         if_exists='error',
                         **path_substitutions)

    def _auto_add_tree_quantities(self,
                                  result_tree,
                                  num_sources,
                                  skip_quantities,
                                  image_index=0,
                                  **path_substitutions):
        """
        Best guess for how to add tree quantities to DR file.

        Args:
            result_tree(SuperPhotIOTree):    The tree to extract quantities to
                add.

            num_sources(int):    The number of sources (assumed to be ththe
                length of all datasets).

            skip_quantities(compiled rex matcher):    Quantities matching this
                regular expression will not be added to the DR file by this
                function.

            image_index(int):    For quantities which are split by image, only
                the values associated to this image index will be added.

        Returns:
            None
        """

        indexed_rex = re.compile(r'.*\.(?P<image_index_str>[0-9]+)$')
        for quantity_name in result_tree.defined_quantity_names():

            print('\t' + quantity_name)

            indexed_match = indexed_rex.fullmatch(quantity_name)
            if indexed_match:
                if int(indexed_match['image_index_str']) == image_index:
                    key_quantity = quantity_name[
                        :
                        indexed_match.start('image_index_str')-1
                    ]
                    print('\t\t-> ' + key_quantity)
                else:
                    print('\t\tSkipping')
                    continue
            else:
                key_quantity = quantity_name

            dr_key = self._key_io_tree_to_dr.get(key_quantity, key_quantity)

            for element_type in ['dataset', 'attribute', 'link']:
                if (
                        dr_key in self._elements[element_type]
                        and
                        skip_quantities.match(key_quantity) is None
                ):
                    dtype = (
                        self._dtype_dr_to_io_tree[self.get_dtype(dr_key)]
                    )
                    print('\t\tGetting ' + repr(dtype) + ' value(s)')
                    value = result_tree.get(
                        quantity_name,
                        dtype,
                        shape=(num_sources
                               if element_type == 'dataset' else
                               None)
                    )
                    #TODO: add automatic detection for versions
                    print('\t\t(' + repr(dtype) + ' ' + element_type + '): ')
                    getattr(self, 'add_' + element_type)(dr_key,
                                                         value,
                                                         if_exists='error',
                                                         **path_substitutions)
                    break

    def __init__(self, *args, **kwargs):
        """See HDF5File for description of arguments."""

        super().__init__('data_reduction', *args, **kwargs)

        self._hat_id_prefixes = numpy.array(
            ['HAT', 'UCAC4'],
            dtype=self.get_dtype('srcproj.recognized_hat_id_prefixes')
        )

    def add_star_shape_fit(self,
                           shape_fit_result_tree,
                           num_sources,
                           image_index=0,
                           fit_variables=('x', 'y')):
        """
        Add the results of a star shape fit to the DR file.

        Args:
            shape_fit_result_tree(superphot.SuperPhotIOTree):    The return
                value of a successful call of superphot.FitStarShape.fit().

            num_sources (int):    The number of surces used in the fit (used to
                determine the expected size of datasets).

            image_index (int):    The index of the image whose DR file is being
                filled within the input list of images passed to PSF/PRF
                fitting.

            fit_variables (iterable):    The variables that were used in the
                fit in the order in which they appear in the tree.

        Returns:
            None
        """

        for element_type in ['dataset', 'attribute', 'link']:
            print(element_type
                  +
                  ':\n\t'
                  +
                  '\n\t'.join(self._elements[element_type]))
        print('DR quantities:')

        self._add_shapefit_map(shape_fit_result_tree,
                               background_version=0,
                               shapefit_version=0)
        self._add_shapefit_sources(
            shape_fit_result_tree=shape_fit_result_tree,
            num_sources=num_sources,
            image_index=image_index,
            fit_variables=fit_variables,
            background_version=0,
            shapefit_version=0,
            srcproj_version=0
        )
        print('Added shape fit sources')
        self.add_attribute(
            self._key_io_tree_to_dr['psffit.srcpix_cover_bicubic_grid'],
            (
                shape_fit_result_tree.get(
                    'psffit.srcpix_cover_bicubic_grid',
                    str
                ).lower()
                ==
                'true'
            ),
            if_exists='error',
            shapefit_version=0
        )
        print('Added cover grid attribute.')
        self._auto_add_tree_quantities(
            result_tree=shape_fit_result_tree,
            num_sources=num_sources,
            skip_quantities=re.compile(
                '|'.join([r'^psffit\.variables$',
                          r'^psffit\.grid$',
                          r'^psffit\.psfmap$',
                          r'^psffit.srcpix_cover_bicubic_grid$',
                          r'^projsrc\.'])
            ),
            image_index=image_index,
            background_version=0,
            shapefit_version=0
        )

    def fill_aperture_photometry_input_tree(self,
                                            tree,
                                            shapefit_version=0,
                                            srcproj_version=0,
                                            background_version=0):
        """
        Fill a SuperPhotIOTree with shape fit info for aperture photometry.

        Args:
            shapefit_version:    The version of the star shape fit results
                stored in the file to use when initializing the tree.

            srcproj_version:    The version of the projected sources to use for
                aperture photometry.

        Returns:
            int:
                The number of sources added to the tree.
        """

        def list_source_variable_datasets(**substitutions):
            """
            List all variables that must be included in the source data.

            Args:
                None

            Returns:
                [2-tuples]:
                    Each tuple identifies the name of a variable that may
                    participate in the PSF map and its associated dataset path
                    in self.
            """

            result = []
            dset_key_var_name = {'shapefit.magnitudes': 'mag',
                                 'shapefit.magnitude_errors': 'mag_err',
                                 'bg.values': 'bg',
                                 'bg.errors': 'bg_err',
                                 'bg.npix': 'bg_npix'}
            var_name_parser = re.compile(r'srcproj.(?P<var_name>\w+)')
            for dataset_key in self._elements['dataset']:
                if dataset_key.startswith('srcproj.hat_id_'):
                    continue
                parsed_var_name = var_name_parser.fullmatch(dataset_key)
                if (
                        parsed_var_name is None
                        and
                        dataset_key not in dset_key_var_name
                ):
                    continue

                dataset_path = (self._file_structure[dataset_key].abspath
                                %
                                substitutions)
                if dataset_path in self:
                    var_name = (parsed_var_name.group('var_name')
                                if parsed_var_name is not None else
                                dset_key_var_name[dataset_key])

                    result.append((var_name, dataset_path))
            return result

        def get_source_data(**substitutions):
            """See SuperPhotIOTree.set_aperture_photometry_inputs() argument."""

            fit_variable_datasets = list_source_variable_datasets(**substitutions)
            sources_shape = self[fit_variable_datasets[0][1]].shape
            assert len(sources_shape) == 1

            source_data = numpy.empty(
                shape=sources_shape,
                dtype=(
                    [('id', 'S20')]
                    +
                    [
                        (
                            var_path[0],
                            (numpy.uint if var_path[0] == 'bg_npix' else numpy.float64)
                        )
                        for var_path in fit_variable_datasets
                    ]
                )
            )
            for var_name, dset_path in fit_variable_datasets:
                assert self[dset_path].shape == sources_shape
                source_data[var_name] = self[dset_path]

            prefix_dset = self[
                self._file_structure['srcproj.hat_id_prefix'].abspath
                %
                substitutions
            ]
            translate_prefix = dict(
                (value, prefix)
                for prefix, value in h5py.check_dtype(
                    enum=prefix_dset.dtype
                ).items()
            )
            for source_ind, (id_prefix, id_field, id_source) in enumerate(
                    zip(
                        prefix_dset,
                        self[self._file_structure['srcproj.hat_id_field'].abspath
                             %
                             substitutions],
                        self[self._file_structure['srcproj.hat_id_source'].abspath
                             %
                             substitutions]
                    )
            ):
                source_data['id'][source_ind] = '%s-%03d-%07d' % (
                    translate_prefix[id_prefix],
                    id_field,
                    id_source
                )
            return source_data

        def get_star_shape_grid(**substitutions):
            """Return the grid used for representing the star shape."""

            return numpy.array([
                self.get_attribute('shapefit.cfg.psf.bicubic.grid.x',
                                   **substitutions),
                self.get_attribute('shapefit.cfg.psf.bicubic.grid.y',
                                   **substitutions)
            ])

        source_data = get_source_data(
            shapefit_version=shapefit_version,
            srcproj_version=srcproj_version,
            background_version=background_version
        )
        print('Source data:\n' + repr(source_data))
        magnitude_1adu = self.get_attribute(
            'shapefit.cfg.magnitude_1adu',
            shapefit_version=shapefit_version
        )
        tree.set_aperture_photometry_inputs(
            source_data=source_data,
            star_shape_grid=get_star_shape_grid(
                shapefit_version=shapefit_version
            ),
            star_shape_map_terms=self.get_attribute(
                'shapefit.cfg.psf.terms',
                shapefit_version=shapefit_version
            ),
            star_shape_map_coefficients=self.get_dataset(
                'shapefit.map_coef',
                shapefit_version=shapefit_version
            ),
            magnitude_1adu=magnitude_1adu
        )
        return source_data.size

    def add_aperture_photometry(self,
                                apphot_result_tree,
                                num_sources,
                                num_apertures):
        """
        Add the results of aperture photometry to the DR file.

        Args:
            apphot_result_tree:(superphot.SuperPhotIOTree):    The tree which
                was passed to the :class:superphot.SubPixPhot instance which did
                the aperture photometry (i.e. where the results were added).

            num_sources(int):    The number of sources for which aperture
                photometry was done. The same as the number of sources the star
                shape fitting which was used by the aperture photometry was
                performed on for the photometered image.

        Returns:
            None
        """

        for aperture_index, aperture in enumerate(
                apphot_result_tree.get('apphot.aperture',
                                       c_double,
                                       shape=(num_apertures,))
        ):
            self.add_attribute('apphot.cfg.aperture',
                               aperture,
                               if_exists='error',
                               apphot_version=0,
                               aperture_index=aperture_index)

        self._auto_add_tree_quantities(
            result_tree=apphot_result_tree,
            num_sources=num_sources,
            skip_quantities=re.compile(r'(?!apphot\.)|^apphot.aperture$'),
            apphot_version=0
        )

    def get_aperture_photometry_inputs(self):
        """
        Return all required information for aperture photometry from PSF fit DR.

        Args:
            None

        Returns:
            dict:
                All parameters required by
                SuperPhotIOTree.set_aperture_photometry_inputs() directly
                passable to that method using **.
        """

#pylint: enable=too-many-ancestors

def debug():
    """Some debugging code executed when module is run as script."""

    dr_file = DataReductionFile('test.hdf5', 'r')
    print(repr(dr_file._get_shapefit_sources(background_version=0,
                                             srcproj_version=0,
                                             shapefit_version=0)))
    exit(0)

    #from lxml import etree
    #pylint: disable=ungrouped-imports
    #pylint: disable=unused-import
    from superphot import FitStarShape, SuperPhotIOTree, SubPixPhot
    from superphot._initialize_library import superphot_library
    from ctypes import c_void_p, c_char_p
    #pylint: enable=ungrouped-imports
    #pylint: enable=unused-import

#    root_element = dr_file.layout_to_xml()
#    root_element.addprevious(
#        etree.ProcessingInstruction(
#            'xml-stylesheet',
#            'type="text/xsl" href="hdf5_file_structure.xsl"'
#        )
#    )
#    etree.ElementTree(element=root_element).write('example_structure.xml',
#                                                  pretty_print=True,
#                                                  xml_declaration=True,
#                                                  encoding='utf-8')

#    fitprf = FitStarShape(mode='prf',
#                          shape_terms='{1}',
#                          grid=[-1.0, 0.0, 1.0],
#                          initial_aperture=2.0,
#                          smoothing=None,
#                          min_convergence_rate=0.0)
    subpixphot = SubPixPhot()

    #Debugging code
    #pylint: disable=protected-access
    tree = SuperPhotIOTree(subpixphot._library_configuration)
    num_sources = dr_file.fill_aperture_photometry_input_tree(tree)
    superphot_library.update_result_tree(
        b'psffit.srcpix_cover_bicubic_grid',
        (c_char_p * 1)(c_char_p(b'true')),
        b'str',
        1,
        tree.library_tree
    )
<<<<<<< HEAD
    dr_file.add_star_shape_fit(tree, 10)
    dr_file.close()
=======
    dr_file.close()

    dr_file = DataReductionFile('test_apphot_inputs.hdf5', 'w')
    dr_file.add_star_shape_fit(tree,
                               num_sources,
                               fit_variables=('x', 'y', 'enabled'))
    print('Added star shape fit')
    dr_file.add_aperture_photometry(tree, 10, 5)
    print('Added photometry')
    dr_file.close()

if __name__ == '__main__':

    debug()
>>>>>>> b75e7281
<|MERGE_RESOLUTION|>--- conflicted
+++ resolved
@@ -828,11 +828,6 @@
         1,
         tree.library_tree
     )
-<<<<<<< HEAD
-    dr_file.add_star_shape_fit(tree, 10)
-    dr_file.close()
-=======
-    dr_file.close()
 
     dr_file = DataReductionFile('test_apphot_inputs.hdf5', 'w')
     dr_file.add_star_shape_fit(tree,
@@ -845,5 +840,4 @@
 
 if __name__ == '__main__':
 
-    debug()
->>>>>>> b75e7281
+    debug()