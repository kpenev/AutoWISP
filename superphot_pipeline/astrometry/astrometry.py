--- conflicted
+++ resolved
@@ -114,11 +114,7 @@
     xieta_cent['xi'], xieta_cent['eta'] = fsolve(equations, xieta_guess)
 
     source = numpy.empty(1, dtype=[('RA', float), ('Dec', float)])
-<<<<<<< HEAD
-    inv_projection(source, xieta_cent, **radec_cent)
-=======
-    inverse_gnomonic_projection(source, xieta_cent, **old_radec_cent)
->>>>>>> 53b056b8
+    inverse_gnomonic_projection(source, xieta_cent, **radec_cent)
 
     return {'RA': source['RA'][0], 'Dec': source['Dec'][0]}
 
