#!/usr/bin/env python3

"""Fit for a transformation between sky and image coordinates."""
import logging
import subprocess
from multiprocessing import Queue, Process
from tempfile import mkstemp
import os

import numpy
from astropy.io import fits
from general_purpose_python_modules.multiprocessing_util import setup_process

from superphot_pipeline.processing_steps.manual_util import\
    ManualStepArgumentParser,\
    read_catalogue
from superphot_pipeline.file_utilities import find_dr_fnames
from superphot_pipeline.astrometry import \
    estimate_transformation,\
    refine_transformation
from superphot_pipeline import DataReductionFile
from superphot_pipeline import Evaluator

<<<<<<< HEAD
_logger = logging.getLogger(__name__)


def parse_command_line():
=======
def parse_command_line(*args):
>>>>>>> 043a5b9a
    """Return the parsed command line arguments."""

    if args:
        inputtype = ''
    else:
        inputtype = 'dr'

    parser = ManualStepArgumentParser(
        description=__doc__,
        input_type=inputtype,
        inputs_help_extra='The DR files must already contain extracted sources',
        add_component_versions=('srcextract', 'catalogue', 'skytoframe'),
        allow_parallel_processing=True
    )
    parser.add_argument(
        '--astrometry-only-if',
        default='True',
        help='Expression involving the header of the input images that '
        'evaluates to True/False if a particular image from the specified '
        'image collection should/should not be processed.'
    )
    parser.add_argument(
        '--astrometry-catalogue', '--astrometry-catalog', '--cat',
        default='astrometry_catalogue.ucac4',
        help='A file containing (approximately) all the same stars that '
        'were extracted from the frame for the area of the sky covered by the '
        'image. It is perferctly fine to include a larger area of sky and '
        'fainter brightness limit. Different brightness limits are then imposed'
        'for each color channel using the ``--catalogue-filter`` argument.'
    )
    parser.add_argument(
        '--catalogue-filter', '--catalog-filter', '--cat-filter',
        metavar=('CHANNEL:EXPRESSION'),
        type=lambda e: e.split(':'),
        action='append',
        default=[],
        help='An expression to evaluate for each catalog source to determine '
        'if the source should be used for astrometry of a given channel. If '
        'filter for a given channel is not specified, the full catalog is used '
        'for that channel.'
    )
    parser.add_argument(
        '--frame-center-estimate',
        required=True,
        nargs=2,
        type=str,
        help='The approximate right ascention and declination of the center of '
        'the frame in degrees. Can be an expression involving header keywords.'
    )
    parser.add_argument(
        '--frame-fov-estimate',
        required=True,
        type=str,
        help='Approximate field of view of the frame in degrees. Can be an '
        'expression involving header keywords.'
    )
    parser.add_argument(
        '--max-srcmatch-distance',
        type=float,
        default=1.0,
        help='The maximum distance between a projected and extracted source '
        'center before we declare the two could not possibly correspond to the '
        'same star.'
    )
    parser.add_argument(
        '--astrometry-order',
        type=int,
        default=5,
        help='The order of the transformation to fit (i.e. the maximum combined'
        ' power of the cartographically projected coordinates each of the '
        'frame coordinates is allowed to depend on.'
    )
    parser.add_argument(
        '--tweak-order',
        type=int,
        nargs=2,
        default=(2, 5),
        help='Range of tweak arguments to solve-field to try.'
    )
    parser.add_argument(
        '--trans-threshold',
        type=float,
        default=1e-3,
        help='The threshold for the difference of two consecutive '
             'transformations'
    )
    parser.add_argument(
        '--max-astrom-iter',
        type=int,
        default=20,
        help='The maximum number of iterations the astrometry solution can '
        'pass.'
    )
    parser.add_argument(
        '--image-scale-factor',
        type=float,
        default=1.3,
        help='The image scale factor to add to the given frames'
    )
    parser.add_argument(
        '--min-match-fraction',
        type=float,
        default=0.8,
        help='The minimum fraction of extracted sources that must be matched to'
        ' a catalogue soure for the solution to be considered valid.'
    )
    parser.add_argument(
        '--max-rms-distance',
        type=float,
        default=0.5,
        help='The maximum RMS distance between projected and extracted '
        'positions for the astrometry solution to be considered valid.'
    )
<<<<<<< HEAD
=======
    return parser.parse_args(*args)


def get_sky_coord_columns(catalogue_fname):
    """Return the column numbers of RA and Dec within the catalogue file."""

    with open(catalogue_fname, 'r') as catfile:
        first_line = ''
        while not first_line:
            first_line = catfile.readline()
    assert first_line[0] == '#'

    result = dict(ra=None, dec=None)
    for column_number, column_name in enumerate(first_line[1:].split()):
        for coord in 'ra', 'dec':
            if column_name.lower().startswith(coord):
                assert result[coord] is None
                result[coord] = column_number
>>>>>>> 043a5b9a

    result = parser.parse_args()
    result['catalogue_filter'] = dict(result['catalogue_filter'])

    return result

class TempAstrometryFiles:
    """Context manager for the temporary files needed for astrometry."""

    def __init__(self):
        """Create all required temporary files."""

        self._file_types = ['sources', 'corr', 'axy']
        for file_type in self._file_types:
            handle, fname = mkstemp()
            setattr(self, '_' + file_type, handle)
            setattr(self, file_type + '_fname', fname)

    def __enter__(self):
        """Return the filenames of the temporary files."""

        return tuple(getattr(self, file_type + '_fname')
                     for file_type in self._file_types)

    def __exit__(self, *ignored_args, **ignored_kwargs):
        """Close and delete the temporary files."""

        for file_type in self._file_types:
            os.close(getattr(self, '_' + file_type))
            os.remove(getattr(self, file_type + '_fname'))

def print_file_contents(fname,
                        label):
    """Print the entire contenst of the given file."""

    print(80*'*')
    print(label.title() + ': ')
    print(80*'-')
    with open(fname, 'r') as open_file:
        print(open_file.read())
    print(80*'-')

def create_sources_file(dr_file, sources_fname, srcextract_version):
    """Create a FITS BinTable file with the given name containing
    the extracted sources.

    Returns: an array containing x-y extracted sources
    """

    sources = dr_file.get_sources(
        'srcextract.sources',
        'srcextract_column_name',
        srcextract_version=srcextract_version
    )
    x_extracted = fits.Column(name='x', format='D', array=sources['x'].values)
    y_extracted = fits.Column(name='y', format='D', array=sources['y'].values)
    xyls = fits.BinTableHDU.from_columns([x_extracted, y_extracted])
    xyls.writeto(sources_fname)

    xy_extracted = numpy.zeros(
        (len(sources['x'].values)),
        dtype=[('x', '>f8'), ('y', '>f8')]
    )
    xy_extracted['x'] = sources['x'].values
    xy_extracted['y'] = sources['y'].values

    return xy_extracted

def save_trans_to_dr(*,
                     trans_x,
                     trans_y,
                     ra_cent,
                     dec_cent,
                     res_rms,
                     configuration,
                     header,
                     dr_file,
                     **path_substitutions):
    """Save the transformation to the DR file."""

    terms_expression = 'O{order:d}{{xi, eta}}'\
        .format(order=configuration['astrometry_order'])

    dr_file.add_dataset(
        dataset_key='skytoframe.coefficients',
        data=numpy.stack((trans_x.flatten(), trans_y.flatten())),
        **path_substitutions
    )
    dr_file.add_attribute(
        attribute_key='skytoframe.type',
        attribute_value='polynomial',
        **path_substitutions
    )
    dr_file.add_attribute(
        attribute_key='skytoframe.terms',
        attribute_value=terms_expression,
        **path_substitutions
    )
    dr_file.add_attribute(
        attribute_key='skytoframe.sky_center',
        attribute_value=numpy.array([ra_cent, dec_cent]),
        **path_substitutions
    )
    #TODO: need to add and figure out unitarity
    # for entry in ['residual', 'unitarity']:
    #     dr_file.add_attribute(
    #         attribute_key='skytoframe.' + entry,
    #         attribute_value=res_rms,
    #         **path_substitutions
    #     )
    dr_file.add_attribute(
        attribute_key='skytoframe.residual',
        attribute_value=res_rms,
        **path_substitutions
    )
    for component, config_attribute in [
            ('srcextract', 'binning'),
            ('skytoframe', 'srcextract_filter'),
            ('skytoframe', 'sky_preprojection'),
            ('skytoframe', 'max_match_distance'),
            ('skytoframe', 'frame_center'),
            ('skytoframe', 'weights_expression')
    ]:
        if config_attribute == 'max_match_distance':
            value = configuration['max_srcmatch_distance']
        elif config_attribute == 'frame_center':
            value = (
                header['NAXIS1'] / 2.0,
                header['NAXIS2'] / 2.0
            )
        else:
            value = configuration[config_attribute]
        dr_file.add_attribute(
            component + '.cfg.' + config_attribute,
            value,
            **path_substitutions
        )

#TODO: Add catalogue query configuration to DR
def save_to_dr(*,
               cat_extracted_corr,
               trans_x,
               trans_y,
               ra_cent,
               dec_cent,
               res_rms,
               configuration,
               header,
               dr_file):
    """Save the solved astrometry to the given DR file."""

    path_substitutions = {
        substitution: configuration[substitution]
        for substitution in ['srcextract_version',
                             'catalogue_version',
                             'skytoframe_version']
    }
    catalogue_sources = read_catalogue(configuration['astrometry_catalogue'])

    dr_file.add_sources(catalogue_sources,
                        'catalogue.columns',
                        'catalogue_column_name',
                        parse_ids=True,
                        ascii_columns=['ID', 'phqual', 'magsrcflag'],
                        **path_substitutions)
    dr_file.add_dataset(
        dataset_key='skytoframe.matched',
        data=cat_extracted_corr,
        **path_substitutions
    )
    save_trans_to_dr(trans_x=trans_x,
                     trans_y=trans_y,
                     ra_cent=ra_cent,
                     dec_cent=dec_cent,
                     res_rms=res_rms,
                     configuration=configuration,
                     header=header,
                     dr_file=dr_file,
                     **path_substitutions)


def transformation_to_raw(trans_x, trans_y, header, in_place=False):
    """Convert the transformation coefficients to pre-channel split coords."""

    if not in_place:
        trans_x = numpy.copy(trans_x)
        trans_y = numpy.copy(trans_y)
    trans_x[0] += header['CHNLXOFF']
    trans_x *= header['CHNLXSTP']
    trans_y[0] += header['CHNLYOFF']
    trans_y *= header['CHNLYSTP']
    return trans_x, trans_y

def transformation_from_raw(trans_x, trans_y, header, in_place=False):
    """Convert the transformation coefficients to pre-channel split coords."""

    if not in_place:
        trans_x = numpy.copy(trans_x)
        trans_y = numpy.copy(trans_y)

    trans_x /= header['CHNLXSTP']
    trans_x[0] -= header['CHNLXOFF']

    trans_y /= header['CHNLYSTP']
    trans_y[0] -= header['CHNLYOFF']

    return trans_x, trans_y



#pylint: disable=too-many-locals
def solve_image(dr_fname,
                transformation_estimate=None,
                **configuration):
    """
    Find the astrometric transformation for a single image and save to DR file.

    Args:
        dr_fname(str):    The name of the data reduction file containing the
            extracted sources from the frame and that will be updated with the
            newly solved astrometry.

        transformation_estimate(None or (matrix, matrix)):    Estimate of the
            transformations x(xi, eta) and y(xi, eta) for the raw frame (i.e.
            before channel splitting) that will be refined. If ``None``,
            ``solve_field`` from astrometry.net is used to find iniitial
            estimates.

        configuration:    Parameters defining how astrometry is to be fit.

    Returns:
        trans_x(2D numpy array):
            the coefficients of the x(xi, eta) transformation converted to RAW
            image coordinates (i.e. before channel splitting)

        trans_y(2D numpy array):
            the coefficients of the y(xi, eta) transformation converted to RAW
            image coordinates (i.e. before channel splitting)

        ra_cent(float): the RA center around which the above transformation
            applies

        dec_cent(float): the Dec center around which the above transformation
            applies
    """

    _logger.debug('Solving: %s %s transformation estimate.',
                  repr(dr_fname),
                  ('with' if transformation_estimate else 'without'))
    with DataReductionFile(dr_fname, 'r+') as dr_file:

        header = dr_file.get_frame_header()
        catalogue = read_catalogue(
            configuration['astrometry_catalogue'],
            filter_expr=configuration['catalogue_filter'].get(header['CLRCHNL'])
        )

        fov_estimate = float(
            Evaluator(header)(configuration['frame_fov_estimate'])
        )
        with TempAstrometryFiles() as (sources_fname,
                                       corr_fname,
                                       axy_fname):
            xy_extracted = create_sources_file(
                dr_file,
                sources_fname,
                configuration['srcextract_version']
            )
            #pylint:disable=line-too-long
            for tweak in range(*configuration['tweak_order']):
                solve_field_command = [
                    'solve-field',
                    sources_fname,
                    '--corr', corr_fname,
                    '--width', str(header['NAXIS1']),
                    '--height', str(header['NAXIS2']),
                    '--tweak-order', str(tweak),
                    '--match', 'none',
                    '--wcs', 'none',
                    '--index-xyls', 'none',
                    '--rdls', 'none',
                    '--solved', 'none',
                    '--axy', axy_fname,
                    '--no-plots',
                    '--scale-low', repr(fov_estimate
                                        /
                                        configuration['image_scale_factor']),
                    '--scale-high', repr(fov_estimate
                                         *
                                         configuration['image_scale_factor']),
                    '--overwrite'
                ]
                #pylint:enable=line-too-long
                subprocess.run(solve_field_command, check=True)

                try:
                    assert os.path.isfile(corr_fname), \
                           "Correspondence file does not exist"
                except FileNotFoundError as err:
                    _logger.critical(err)
                    raise err

                with fits.open(corr_fname, mode='readonly') as corr:
                    field_corr = corr[1].data[:]

                if field_corr.size > ((tweak+1)*(tweak+2))//2:

                    initial_corr = numpy.zeros(
                        (field_corr['field_x'].shape),
                        dtype=[('x', '>f8'),
                               ('y', '>f8'),
                               ('RA', '>f8'),
                               ('Dec', '>f8')]
                    )

                    initial_corr['x'] = field_corr['field_x']
                    initial_corr['y'] = field_corr['field_y']
                    initial_corr['RA'] = field_corr['index_ra']
                    initial_corr['Dec'] = field_corr['index_dec']

                    if transformation_estimate is None:
                        transformation_estimate = {
                            key: float(Evaluator(header)(expression))
                            for key, expression in zip(
                                ['ra_cent', 'dec_cent'],
                                configuration['frame_center_estimate']
                            )
                        }

                        (
                            transformation_estimate['trans_x'],
                            transformation_estimate['trans_y']
                        ) = estimate_transformation(
                            initial_corr=initial_corr,
                            tweak_order=tweak,
                            astrometry_order=configuration['astrometry_order'],
                            ra_cent=transformation_estimate['ra_cent'],
                            dec_cent=transformation_estimate['dec_cent'],
                        )
                    else:
                        (
                            transformation_estimate['trans_x'],
                            transformation_estimate['trans_y']
                        ) = transformation_from_raw(
                            transformation_estimate['trans_x'],
                            transformation_estimate['trans_y'],
                            header,
                            True
                        )


                    _logger.debug('Using transformation estimate: %s',
                                  repr(transformation_estimate))
                    (
                        trans_x,
                        trans_y,
                        cat_extracted_corr,
                        res_rms,
                        ratio,
                        ra_cent,
                        dec_cent
                    ) = refine_transformation(
                        xy_extracted=xy_extracted,
                        catalogue=catalogue,
                        x_frame=header['NAXIS1'],
                        y_frame=header['NAXIS2'],
                        astrometry_order=configuration['astrometry_order'],
                        max_srcmatch_distance=configuration[
                            'max_srcmatch_distance'
                        ],
                        max_iterations=configuration['max_astrom_iter'],
                        trans_threshold=configuration['trans_threshold'],
                        **transformation_estimate,
                    )

                    # print('trans_x:'+repr(trans_x))
                    # print('trans_y:'+repr(trans_y))
                    # print('matched_sources:'+repr(cat_extracted_corr))
                    _logger.debug('RMS residual: %s', repr(res_rms))
                    _logger.debug('Ratio: %s', repr(ratio))

                    result = dict(dr_fname=dr_fname, fnum=header['FNUM'])
                    if (
                            ratio > configuration['min_match_fraction']
                            and
                            res_rms < configuration['max_rms_distance']
                    ):
                        save_to_dr(cat_extracted_corr=cat_extracted_corr,
                                   trans_x=trans_x,
                                   trans_y=trans_y,
                                   ra_cent=ra_cent,
                                   dec_cent=dec_cent,
                                   res_rms=res_rms,
                                   configuration=configuration,
                                   header=header,
                                   dr_file=dr_file)
                        transformation_to_raw(trans_x, trans_y, header, True)
                        result['raw_transformation'] = dict(ra_cent=ra_cent,
                                                            dec_cent=dec_cent,
                                                            trans_x=trans_x,
                                                            trans_y=trans_y)
                    return result
            raise RuntimeError(
                'Failed to find Astrometry.net solution in given tweak range'
            )
#pylint: enable=too-many-locals


def astrometry_process(task_queue, result_queue, configuration):
    """Run pending astrometry tasks from the queue in process."""

    setup_process(task='astrometry_solve', **configuration)
    _logger.info('Starting astrometry solving process.')
    for dr_fname, transformation_estimate in iter(task_queue.get,
                                                  'STOP'):
        result_queue.put(
            solve_image(
                dr_fname,
                transformation_estimate,
                **configuration
            )
        )
    _logger.debug('Astrometry solving process finished.')


#Could not think of good way to split
#pylint: disable=too-many-branches
def solve_astrometry(dr_collection, configuration):
    """Find the (RA, Dec) -> (x, y) transformation for the given DR files."""

    pending = dict()
    failed = dict()
    for dr_fname in dr_collection:
        with DataReductionFile(dr_fname, 'r+') as dr_file:
            header = dr_file.get_frame_header()
            if header['FNUM'] not in pending:
                pending[header['FNUM']] = [dr_fname]
            else:
                pending[header['FNUM']].append(dr_fname)

    task_queue = Queue()
    result_queue = Queue()

    num_queued = 0
    for fnum in pending:
        task_queue.put((pending[fnum].pop(), None))
        num_queued += 1

    workers = [
        Process(target=astrometry_process,
                args=(task_queue, result_queue, configuration))
        for _ in range(configuration['num_parallel_processes'])
    ]

    for process in workers:
        process.start()

    while pending or num_queued:
        _logger.debug('Pending: %s', repr(pending))
        _logger.debug('Number scheduled: %d', num_queued)
        result = result_queue.get()
        num_queued -= 1

        if 'raw_transformation' in result:
            if result['fnum'] in failed:
                if result['fnum'] not in pending:
                    pending[result['fnum']] = []
                pending[result['fnum']].extend(failed[result['fnum']])
                del failed[result['fnum']]

            for dr_fname in pending.get(result['fnum'], []):
                task_queue.put((dr_fname, result['raw_transformation']))
                num_queued += 1

            if result['fnum'] in pending:
                del pending[result['fnum']]
        else:
            if result['fnum'] not in failed:
                failed[result['fnum']] = []
            failed[result['fnum']].append(result['dr_fname'])
            if result['fnum'] in pending:
                task_queue.put((pending[result['fnum']].pop(), None))
                num_queued += 1

            if not pending.get(result['fnum'], True):
                del pending[result['fnum']]

    _logger.debug('Stopping astrometry solving processes.')
    for process in workers:
        task_queue.put('STOP')

    for process in workers:
        process.join()
#pylint: enable=too-many-branches


if __name__ == '__main__':
    cmdline_config = parse_command_line()
    cmdline_config.update(
        binning=1,
        srcextract_filter='True',
        sky_preprojection='tan',
        weights_expression='1.0'
    )
    setup_process(task='astrometry_manage', **cmdline_config)
    solve_astrometry(find_dr_fnames(cmdline_config.pop('dr_files'),
                                    cmdline_config.pop('astrometry_only_if')),
                     cmdline_config)<|MERGE_RESOLUTION|>--- conflicted
+++ resolved
@@ -21,14 +21,9 @@
 from superphot_pipeline import DataReductionFile
 from superphot_pipeline import Evaluator
 
-<<<<<<< HEAD
 _logger = logging.getLogger(__name__)
 
-
-def parse_command_line():
-=======
 def parse_command_line(*args):
->>>>>>> 043a5b9a
     """Return the parsed command line arguments."""
 
     if args:
@@ -142,31 +137,9 @@
         help='The maximum RMS distance between projected and extracted '
         'positions for the astrometry solution to be considered valid.'
     )
-<<<<<<< HEAD
-=======
-    return parser.parse_args(*args)
-
-
-def get_sky_coord_columns(catalogue_fname):
-    """Return the column numbers of RA and Dec within the catalogue file."""
-
-    with open(catalogue_fname, 'r') as catfile:
-        first_line = ''
-        while not first_line:
-            first_line = catfile.readline()
-    assert first_line[0] == '#'
-
-    result = dict(ra=None, dec=None)
-    for column_number, column_name in enumerate(first_line[1:].split()):
-        for coord in 'ra', 'dec':
-            if column_name.lower().startswith(coord):
-                assert result[coord] is None
-                result[coord] = column_number
->>>>>>> 043a5b9a
-
-    result = parser.parse_args()
+
+    result = parser.parse_args(*args)
     result['catalogue_filter'] = dict(result['catalogue_filter'])
-
     return result
 
 class TempAstrometryFiles:
