"""Define class for performing EPD correction on lightcurves."""

from itertools import repeat

import scipy
from numpy.lib import recfunctions

from superphot_pipeline.evaluator import Evaluator
from superphot_pipeline.fit_expression import\
    Interface as FitTermsInterface,\
    iterative_fit

from .light_curve_file import LightCurveFile
from .correction import Correction

#Attempts to re-organize reduced readability
#pylint: disable=too-many-instance-attributes
#Using a class is justified.
#pylint: disable=too-few-public-methods
class EPDCorrection(Correction):
    """
    Class for deriving and applying EPD corrections to lightcurves.

    Attributes:
        used_variables:    See __init__.

        fit_points_filter_expression:    See __init__.

        fit_terms(FitTermsInterface):    Instance set-up to generate the
            independent variables matrix needed for the fits.

        fit_weights:    See __init__.

        _io_fit_config([]):    A list storing the configuration used for the
            fitting. Formatted properly for passing as the only entry
            directly to LightCurveFile.add_configurations().

    """

    def _get_fit_configurations(self, fit_terms_expression):
        """Return the current fitting configurations (see self._fit_config)."""

        def format_substitutions(substitutions):
            """Return a string of `var=value` containing the given subs dict."""

            return '; '.join('%s = %s' % item for item in substitutions.items())

        fit_variables_str = '; '.join([
            '%s = %s (%s)'
            %
            (var_name, dataset_key, format_substitutions(substitutions))
            for var_name, (dataset_key,
                           substitutions) in self.used_variables.items()
        ])
        result = []
        for fit_target, fit_weights in zip(
                self.fit_datasets,
                (
                    repeat(self.fit_weights or '') if (
                        self.fit_weights is None
                        or
                        isinstance(self.fit_weights, str)
                    ) else self.fit_weights
                )
        ):

            pipeline_key_prefix = self._get_config_key_prefix(fit_target)

            if self.fit_points_filter_expression is None:
                point_filter = b''
            else:
                point_filter = self.fit_points_filter_expression.encode('ascii')

            result.append(
                [
                    (
                        pipeline_key_prefix + 'variables',
                        fit_variables_str.encode('ascii')
                    ),
                    (
                        pipeline_key_prefix + 'fit_filter',
                        point_filter
                    ),
                    (
                        pipeline_key_prefix + 'fit_terms',
                        fit_terms_expression.encode('ascii')
                    ),
                    (
                        pipeline_key_prefix + 'fit_weights',
                        fit_weights.encode('ascii')
                    )
                ]
                +
                self._get_io_iterative_fit_config(pipeline_key_prefix)
            )

        return result

    def __init__(self,
                 *,
                 used_variables,
                 fit_points_filter_expression,
                 fit_terms_expression,
                 fit_datasets,
                 fit_weights=None,
                 **iterative_fit_config):
        """
        Configure the fitting.

        Args:
            used_variables(dict):    Keys are variables used in
                `fit_points_filter_expression` and `fit_terms_expression` and
                the corresponding values are 2-tuples of pipeline keys
                corresponding to each variable and an associated dictionary of
                path substitutions. Each entry defines a unique independent
                variable to use in the fit or based on which to select points to
                fit.

            fit_points_filter_expression(str):    An expression using
                `used_variables` which evalutes to either True or False
                indicating if a given point in the lightcurve should be fit and
                corrected.

            fit_terms_expression(str):    A fitting terms expression involving
                only variables from `used_variables` which expands to the
                various terms to use in a linear least squares EPD correction.

            fit_datasets:    See Correction.__init__().

            fit_weights(str or [str]):    Weights to use when fitting each
                fit_dataset. Follows the same format as
                `fit_points_filter_expression`. Can be either a single
                expression, which is applied to all datasets or a list of
                expressions, one for each entry in `fit_datasets`.

            iterative_fit_config:    Any other arguments to pass directly to
                iterative_fit().

        Returns:
            None
        """

        super().__init__(fit_datasets, **iterative_fit_config)

        self.used_variables = used_variables
        self.fit_points_filter_expression = fit_points_filter_expression
        self.fit_terms_expression = fit_terms_expression
        self.fit_weights = fit_weights
        self._io_fit_config = self._get_fit_configurations(fit_terms_expression)

    #Re-factored as much as I could (KP)
    #pylint: disable=too-many-locals
    def __call__(self,
                 lc_fname,
                 get_fit_data=LightCurveFile.get_dataset,
                 extra_predictors=None,
                 save=True):
        """
        Fit and correct the given lightcurve.

        Args:
            lc_fname(str):    The filename of the light curve to fit.

            get_fit_data(callable):    A function that takes a LightCurveFile
                instance, dataset key and substitutions and returns either a
                single array which is the dataset to calculate and apply EPD
                correction to, or a 2-tuple of arrays, the first of which is
                what the calculated correction is applied to, and the second one
                is used to calculate the EPD correction. The intention is to
                allow for protecting a signal from being modified by the fit, in
                which case the second dataset should have the protected signal
                removed from it, and the first dataset should be the original
                datasets stored in the lightcurve.

            extra_predictors(None, dict, or scipy structured array):
                Additional predictor datasets to add to the ones configured
                through __init__, for this lightcurve only. The intent is to
                allow for reconstructive EPD, by passing an expected signal or a
                set of signals which are fit simultaneously to the EPD
                corrections. The derived corrections for these components are
                not applied when calculating the corrected dataset, but the best
                fit amplitudes are added to the result.

            save(bool):    Should the result be saved to the lightcurve. Can be
                used to disable saving if the current EPD evaluation is not the
                final one during reconstructive EPD.

        Returns:
            numpy.array(dtype=[('rms', numpy.float64),
                               ('num_finite', numpy.uint)]):
                The RMS of the corrected values and the number of finite points
                for each corrected dataset in the order in which the datasets
                were supplied to __init__().

            numpy.array(dtype=[(extra predictor 1, numpy.float64),
                               ...]:
                The best-fit amplitudes for the `extra_predictors`.
        """

        def prepare_fit(extra_predictor_order):
            """Return predictors, weights, and array flagging points to fit."""

            evaluate = Evaluator(
                light_curve.read_data_array(self.used_variables)
            )

            predictors = FitTermsInterface(self.fit_terms_expression)(evaluate)

            if extra_predictors:
                predictors = recfunctions.append_fields(
                    predictors,
                    extra_predictor_order,
                    [
                        extra_predictors[predictor]
                        for predictor in extra_predictor_order
                    ],
                    usemask=False
                )

            fit_points = (
                evaluate(self.fit_points_filter_expression)
                if self.fit_points_filter_expression is not None else
                scipy.ones(predictors.shape[1], dtype=bool)
            )
            predictors = predictors[:, fit_points]

            if self.fit_weights is None:
                fit_weight_iter = repeat(None)
            elif isinstance(self.fit_weights, str):
                fit_weight_iter = repeat(evaluate(self.fit_weights)[fit_points])
            else:
                assert len(self.fit_datasets) == len(self.fit_weights)
                fit_weight_iter = (
                    evaluate(weight_expression)[fit_points]
                    for weight_expression in self.fit_weights
                )
            return predictors, fit_weight_iter, fit_points

        def correct_one_dataset(light_curve,
                                *,
                                predictors,
                                fit_target,
                                weights,
                                fit_index,
                                result,
                                num_extra_predictors):
            """
            Calculate and apply EPD correction to a single dataset.

            Args:
                light_curve(LightCurveFile):    The opened for writing light
                    curve to apply EPD corrections to.

                fit_target((str, dict)):    The dataset key and substitutions
                    identifying a unique dataset in the lightcurve to fit.

                predictors(structured array):    The predictors to use for EPD
                    corrections, including the `extra_predictors`.

                weights(array):    The weight to use for each point in the
                    dataset being fit.

                fit_index(int):    The index of the dataset being fit within the
                    list of datasets that will be fit for this lightcurve.

                result:    The result variable for the parent update for this
                    fit.

                num_extra_predictors(int):    How many extra predictors are
                    there.

            Returns:
                None
            """

            raw_values = get_fit_data(light_curve,
                                      fit_target[0],
                                      **fit_target[1])
            if isinstance(raw_values, tuple):
                raw_values, fit_data = raw_values
            else:
                fit_data = raw_values

            raw_values = raw_values[fit_points]
            fit_data = fit_data[fit_points]
<<<<<<< HEAD
            fit_data -= scipy.nanmedian(fit_data)
=======
            fit_data -= scipy.median(fit_data)
>>>>>>> 58e18f98

            #Those should come from self.iteritave_fit_config.
            #pylint: disable=missing-kwoa
            fit_results = iterative_fit(
                predictors=predictors,
                target_values=fit_data,
                weights=weights,
                **self.iterative_fit_config
            )
            #pylint: enable=missing-kwoa

            fit_results = self._process_fit(
                fit_results=fit_results,
                raw_values=raw_values,
                predictors=predictors,
                fit_index=fit_index,
                result=result,
                num_extra_predictors=num_extra_predictors
            )
            if save:
                self._save_result(
                    fit_index=fit_index,
                    configuration=self._io_fit_config[fit_index],
                    **fit_results,
                    fit_points=fit_points,
                    light_curve=light_curve,
                )

        if extra_predictors is None:
            num_extra_predictors = 0
        elif isinstance(extra_predictors, dict):
            num_extra_predictors = len(extra_predictors)
        else:
            num_extra_predictors = len(extra_predictors.dtype.names)

        with LightCurveFile(lc_fname, 'r+') as light_curve:

            result = scipy.empty(
                1,
                dtype=self.get_result_dtype(len(self.fit_datasets),
                                            extra_predictors)
            )

            predictors, fit_weight_iter, fit_points = prepare_fit(
                result.dtype.names[-num_extra_predictors:] if extra_predictors
                else []
            )

            for fit_index, to_fit in enumerate(
                    zip(self.fit_datasets,
                        fit_weight_iter)
            ):
                correct_one_dataset(
                    light_curve=light_curve,
                    predictors=predictors,
                    fit_target=to_fit[0],
                    weights=to_fit[1],
                    fit_index=fit_index,
                    result=result,
                    num_extra_predictors=num_extra_predictors
                )

        return result
    #pylint: enable=too-many-locals
#pylint: enable=too-many-instance-attributes
#pylint: enable=too-few-public-methods<|MERGE_RESOLUTION|>--- conflicted
+++ resolved
@@ -283,11 +283,7 @@
 
             raw_values = raw_values[fit_points]
             fit_data = fit_data[fit_points]
-<<<<<<< HEAD
             fit_data -= scipy.nanmedian(fit_data)
-=======
-            fit_data -= scipy.median(fit_data)
->>>>>>> 58e18f98
 
             #Those should come from self.iteritave_fit_config.
             #pylint: disable=missing-kwoa
