#!/usr/bin/env python3

"""Extract statistics directly from the LCs and plot."""

from functools import partial
from itertools import count
from os import path
import logging

from matplotlib import pyplot
from configargparse import ArgumentParser, DefaultsFormatter
import numpy
from pytransit import QuadraticModel
import pandas

from superphot_pipeline import LightCurveFile, Evaluator
from superphot_pipeline.catalog import read_catalog_file
from superphot_pipeline.file_utilities import find_lc_fnames
from superphot_pipeline.light_curves.apply_correction import\
    calculate_iterative_rejection_scatter
from superphot_pipeline.light_curves.reconstructive_correction_transit import\
    ReconstructiveCorrectionTransit
from superphot_pipeline.processing_steps.lc_detrending_argument_parser import\
    LCDetrendingArgumentParser
from superphot_pipeline.processing_steps.lc_detrending import\
    get_transit_parameters
from superphot_pipeline.magnitude_fitting.util import read_master_catalogue


def add_scatter_arguments(parser, multi_mode=True):
    """Add arguments to cmdline parser determining how scatter is calculated."""

    parser.add_argument(
        '--detrending-mode',
        **({'nargs': '+'} if multi_mode else {}),
        default=('tfa',),
        choices=['magfit', 'epd', 'tfa'],
        help='Which version of the detrending to plot. If multiple modes are '
        'selected each is plotted with a different set of colors (per '
        '--distance-splits).'
    )
    parser.add_argument(
        '--magfit-iteration',
        type=int,
        default=0,
        help='Which iteration of magnitude fitting to use.'
    )
    parser.add_argument(
        '--average',
        default=numpy.nanmedian,
        type=partial(getattr, numpy),
        help='How to calculate the average of the LC around which the scatter '
        'will be measured.'
    )
    parser.add_argument(
        '--statistic',
        default=numpy.nanmedian,
        type=partial(getattr, numpy),
        help='How to get a summary statistic out of the square deviation of '
        'the LC points from the average.'
    )
    parser.add_argument(
        '--outlier-threshold',
        default=3.0,
        type=float,
        help='LC points that deviate from the mean by more than this value '
        'times the root average square are excluded and the statistic is '
        're-calculated. This process is repeated until either no points are '
        'rejected or --max-outlier-rejections is reached.'
    )
    parser.add_argument(
        '--max-outlier-rejections',
        type=int,
        default=20,
        help='The maximum number of outlier rejection iteratinos to performe.'
    )
    parser.add_argument(
        '--min-lc-length',
        type=int,
        default=200,
        help='Lightcurves should contain at least this main points, after '
        'outlier rejection, to be included in the plot.'
    )
    parser.add_argument(
        '--combine-by',
        choices=['fnum', 'imageid'],
        default='imageid',
        help='If specified, more than one lightcurve of each object is expected'
        ' and the scatter is calculated for a LC calculated by matching the LCs'
        ' on frame number (not implemented yet) or image ID and averaging.'
    )
    parser.add_argument(
        '--min-combined',
        type=int,
        default=1,
        help='At least this many lightcurves must be found for a star for it '
        'to be included in the plot.'
    )


def add_plot_config_arguments(parser):
    """Add arguments configuring the generated plot."""

    parser.add_argument(
        '--plot-x-range',
        nargs=2,
        type=float,
        default=None,
        help='The range for the x axis of the plot.'
    )
    parser.add_argument(
        '--plot-y-range',
        nargs=2,
        type=float,
        default=None,
        help='The range for the y axis of the plot. Leave unspecified to allow '
        'matplotlib to determine it automatically.'
    )
    parser.add_argument(
        '--plot-marker-size',
        type=int,
        default=2,
        help='The size of the markers to use in the plot.'
    )
    parser.add_argument(
        '--plot-fname', '-o',
        default=None,
        help='If not specified the plot is shown, if specified the plot is '
        'saved with the given filename.'
    )


def parse_command_line():
    """Return the command line arguments as attributes of an object."""

    parser = ArgumentParser(
        description=__doc__,
        default_config_files=['../TESS_SEC07_CAM01/lc_scatter_plots.cfg'],
        formatter_class=DefaultsFormatter,
        ignore_unknown_config_file_keys=False
    )

    parser.add_argument(
        'lightcurves',
        nargs='+',
        help='The filenames of the lightcurves to include in the plot.'
    )

    parser.add_argument(
        '--config-file', '-c',
        is_config_file=True,
        help='Specify a configuration file in liu of using command line '
        'options. Any option can still be overriden on the command line.'
    )
    parser.add_argument(
        '--catalog-fname', '--catalog', '--cat',
        default='catalog.ucac4',
        help='The name of the catalog file containing all sources to '
        'include in the plot (may contain extra sources too).'
    )
    parser.add_argument(
        '--x-expression',
        default='phot_g_mean_mag',
        help='An expression involving catalog informatio to use as the x-axis'
        ' of the plot.'
    )

    add_scatter_arguments(parser)
    add_plot_config_arguments(parser)

    parser.add_argument(
        '--distance-splits',
        nargs='+',
        type=float,
        default=[],
        help='Stars are split into rings of (xi, eta) at the given radii and '
        'each ring is plotted with different color. Up to six rings can be '
        'plotted before colors start to repeat.'
    )

    target_args = parser.add_argument_group(
        title='Followup Target',
        description='Arguments specific to processing followup '
        'observations where the target star is known to have a transit '
        'that occupies a significant fraction of the total collection '
        'of observations.'
    )
    target_args.add_argument(
        '--target-id',
        default=None,
        help='The lightcurve of the given source (any one of the '
        'catalog identifiers stored in the LC file) will be fit using'
        ' reconstructive detrending, starting the transit parameter fit'
        ' with the values supplied, and fitting for the values allowed '
        'to vary. If not specified all LCs are fit in '
        'non-reconstructive way.'
    )
    LCDetrendingArgumentParser.add_transit_parameters(
        parser,
        timing=True,
        geometry='circular',
        limb_darkening=True,
        fit_flags=False
    )
    parser.add_argument(
        '--verbose',
        default='warning',
        choices=['debug', 'info', 'warning', 'error', 'critical'],
        help='The type of verbosity of logger.'
    )

    result = parser.parse_args()
    logging.basicConfig(
        level=getattr(logging, result.verbose.upper()),
        format='%(levelname)s %(asctime)s %(name)s: %(message)s | '
               '%(pathname)s.%(funcName)s:%(lineno)d'
    )
    return result


def get_scatter_config(cmdline_args):
    """Return the configuration to use for extracting scatter from LC."""

    return {
        'magfit_iteration': cmdline_args.magfit_iteration,
        'min_lc_length': cmdline_args.min_lc_length,
        'calculate_average': cmdline_args.average,
        'calculate_scatter': cmdline_args.statistic,
        'outlier_threshold': cmdline_args.outlier_threshold,
        'max_outlier_rejections': cmdline_args.max_outlier_rejections
    }


def default_get_magnitudes(lightcurve, dset_key, **substitutions):
    """Return the given dataset as both entries of a 2-tuple."""

    magnitudes = lightcurve.get_dataset(dset_key, **substitutions)
    return magnitudes, magnitudes


def match_lightcurves(lightcurve_filenames, min_combined):
    """Group lightcurves by source."""

    result = {}
    for lc_fname in lightcurve_filenames:
        with LightCurveFile(lc_fname, 'r') as lightcurve:
            lc_id = int(dict(lightcurve['Identifiers'].asstr())['Gaia DR3'])
            if lc_id not in result:
                result[lc_id] = []
            result[lc_id].append(lc_fname)

    for lc_id in list(result.keys()):
        if len(result[lc_id]) < min_combined:
            del result[lc_id]

    return result


def get_specified_photometry(lightcurve_filenames,
                             *,
                             aperture_index,
                             detrending_mode,
                             magfit_iteration,
                             stat_only=False,
                             **scatter_config):
    """Same as get_minimum_scatter, except return specified aperture."""

    for lc_fname in lightcurve_filenames:
        with LightCurveFile(lc_fname, 'r') as lightcurve:
            bjd = lightcurve.get_dataset('skypos.BJD')

            if aperture_index >= 0:
                magnitudes = lightcurve.get_dataset(
                    'apphot.' + detrending_mode + '.magnitude',
                    magfit_iteration=magfit_iteration,
                    aperture_index=aperture_index
                )
            else:
                magnitudes = lightcurve.get_dataset(
                    'shapefit.' + detrending_mode + '.magnitude',
                    magfit_iteration=magfit_iteration
                )

    min_scatter, selected_lc_length = (
        calculate_iterative_rejection_scatter(
            magnitudes,
            **scatter_config
        )
    )

    if stat_only:
        return min_scatter, selected_lc_length
    return min_scatter, selected_lc_length, bjd, magnitudes


def get_lc_minimum_scatter(lc_fname,
                           detrending_mode,
                           magfit_iteration,
                           min_lc_length,
                           *,
                           stat_only=False,
                           get_magnitudes=default_get_magnitudes,
                           match_by='imageid',
                           **scatter_config):
    """
    Find the photometry with the smallest scatter in given LC.

    Args:
        lightcurve_filenames([str]):    The filenames of all the lightcurve for
            a single object which will be combined before finding the smallest
            scatter.

        detrending_mode(str):    Which version of detrending to extract the
            scatter for. Should be one of `'magfit'`, `'epd'`, or `'tfa'`.

        min_lc_length(int):    Only allow photometries which contain at least
            this many non-rejected points.

        stat_only(bool):    If true, returns only the scatter and number of
            non-rejected points. Otherwise also returns the magnritudes and BJD
            of the best photometry (no rejections applied).

        get_magnitudes:    Callable that returns the magnitudes from the LC
            given LightCurveFile, dataset key, and substitutions. Should either
            return a single 1-D array or two arrays, the second of which is used
            to determine the scatter, but the first is returned as the selected
            dataset. Allows using scatter around a variability model.

        scatter_config:    Arguments to pass to get_scatter() configuring
            how the scatter is to be calculated.

    Returns:
        float:
            The smallest scatter found in the lightcurve.

        int:
            The number of non-rejected points when calculating the scatter.

        array(float):
            The BJD of each point in the lightcurve.

        array(float):
            The magnitude of each point in the lightcurve for the aperture or
            PSF with smallest scatter.
    """

    with LightCurveFile(lc_fname, 'r') as lightcurve:
        bjd = lightcurve.get_dataset('skypos.BJD')
        image_ids = lightcurve.get_dataset('fitsheader.' + match_by)

        selected_lc_length = 0
        if (
            lightcurve.get_dataset(
                'shapefit.cfg.psf.bicubic.grid.x'
            ).shape[1]
            >
            2
        ):
            try:
                best_mags, scatter_mags = get_magnitudes(
                    lightcurve,
                    'shapefit.' + detrending_mode + '.magnitude',
                    magfit_iteration=magfit_iteration
                )

                min_scatter, selected_lc_length = (
                    calculate_iterative_rejection_scatter(
                        scatter_mags,
                        **scatter_config
                    )
                )
            except OSError:
                pass

        if selected_lc_length < min_lc_length:
            min_scatter = numpy.inf
            best_mags = None

        try:
            for aperture_index in count():
                magnitudes, scatter_mags = get_magnitudes(
                    lightcurve,
                    'apphot.' + detrending_mode + '.magnitude',
                    aperture_index=aperture_index,
                    magfit_iteration=magfit_iteration
                )

                scatter, lc_length = calculate_iterative_rejection_scatter(
                    scatter_mags,
                    **scatter_config
                )
                if lc_length > min_lc_length and scatter < min_scatter:
                    min_scatter = scatter
                    selected_lc_length = lc_length
                    best_mags = magnitudes
        except OSError:
            lightcurve.close()

    if stat_only:
        return min_scatter, selected_lc_length
    return min_scatter, selected_lc_length, image_ids, bjd, best_mags



#pylint: disable=too-many-locals
def get_minimum_scatter(lightcurve_filenames, *args, **kwargs):
    """
    Get the minimum combined scatter for each star.

    Args:
        lightcurve_filenames([str]):    The filenames of all the lightcurve for
            a single object which will be combined before finding the smallest
            scatter.

        args:    See get_lc_minimum_scatter().

        kwargs:    See get_lc_minimum_scatter().

    Returns:
        Same as get_lc_minimum_scatter().
    """

    def get_lc_data(lc_fname, lc_index):

        return pandas.DataFrame(
            dict(
                zip(
<<<<<<< HEAD
                    ('image_id', f'bjd_{lc_index:03d}', f'mag_{lc_index:03d}'),
                    get_lc_minimum_scatter(lc_fname, *args, **kwargs)[-3:]
=======
                    ('image_id', f'bjd', f'mag_{lc_index:03d}'),
                    get_lc_minimum_scatter([lc_fname], *args, **kwargs)[-3:]
>>>>>>> 216f9775
                )
            )
        ).set_index('image_id')

    stat_only = kwargs.get('stat_only', False)
    kwargs['stat_only'] = False
    num_lcs = len(lightcurve_filenames)
    if num_lcs > 1:
<<<<<<< HEAD
        matched = get_lc_data(lightcurve_filenames[0], 0)
        for lc_index, lc_fname in enumerate(lightcurve_filenames[1:]):
            matched = matched.join(get_lc_data(lc_fname, lc_index+1),
                                   how='inner')
=======
        matched_mags = get_lc_data(lightcurve_filenames[0])
        for lc_index, lc_fname in enumerate(lightcurve_filenames[1:]):
            matched = matched.join(
                get_lc_data(lc_fname).drop('bjd', axis=1),
                how=inner
            )
        bjd = matched['bjd']
        avg_mag = matched.drop('bjd', axis=1).mean(axis=1)

    scatter, lc_length = calculate_iterative_rejection_scatter(
        avg_mag,
        **scatter_config
    )

    if stat_only:
        return scatter, lc_length
    return scatter, lc_length, image_ids, bjd, avg_mag
>>>>>>> 216f9775

    kwargs['stat_only'] = stat_only
    return get_lc_minimum_scatter(lightcurve_filenames[0], *args, **kwargs)
#pylint: enable=too-many-locals


def lcfname_to_hatid(lcfname):
    """Return the HAT ID corresponding to the given LC filename."""

    with LightCurveFile(lcfname, 'r') as lightcurve:
        return dict(lightcurve['Identifiers'])[b'HAT']


def get_target_index(lc_fnames, target_id):
    """Return the index within the given lightcurve names of the target."""

    if target_id is None:
        return None
    for index, fname in enumerate(lc_fnames):
        with LightCurveFile(fname, 'r') as lightcurve:
            if (
                    target_id.encode('ascii')
                    in
                    lightcurve['Identifiers'][:, 1]
            ):
                return index
    raise RuntimeError('None of the lightcurves matches the target ID '
                       +
                       repr(target_id.decode()))


def get_scatter_data(lc_fnames, detrending_mode, cmdline_args):
    """Return the scatter of the given lightcurves, including the target."""

    get_scatter = partial(
        get_minimum_scatter,
        stat_only=True,
        detrending_mode=detrending_mode,
        **get_scatter_config(cmdline_args)
    )
    result = pandas.DataFrame(
        index=lc_fnames.keys(),
        columns=['scatter']
    )
    for source_id, source_lcs in lc_fnames.items():
        result.loc[source_id] = get_scatter(source_lcs)[0]

    if cmdline_args.target_id is not None:
        transit_parameters = (get_transit_parameters(vars(cmdline_args), False),
                              {})
        result.loc[cmdline_args.target_id] = get_scatter(
            lc_fnames[cmdline_args.target_id],
            get_magnitudes=ReconstructiveCorrectionTransit(
                transit_model=QuadraticModel(),
                correction=None,
                fit_amplitude=False,
                transit_parameters=transit_parameters
            ).get_fit_data
        )[0]
    return result


def read_catalog(source_ids, catalog_fname, x_expression):
    """Return the catalog data for the given sources."""

    catalog_data = read_catalog_file(catalog_fname,
                                     add_gnomonic_projection=True)
    catalog_data['magnitude'] = Evaluator(catalog_data)(x_expression)
    catalog_data.insert(
        len(catalog_data.columns),
        'square_distance',
        catalog_data['xi']**2 + catalog_data['eta']**2
    )
    return catalog_data


#TODO: consider simplifying
#pylint: disable=too-many-locals
def main(cmdline_args):
    """Avoid polluting global namespace."""

    color_scheme = ['#e41a1c',
                    '#377eb8',
                    '#4daf4a',
                    '#984ea3',
                    '#ff7f00',
                    '#ffff33',
                    '#a65628',
                    '#f781bf']

    lc_fnames = match_lightcurves(find_lc_fnames(cmdline_args.lightcurves),
                                  cmdline_args.min_combined)
    print("LC filenames:" + repr(lc_fnames))

    catalog_data = read_catalog(lc_fnames.keys(),
                                     cmdline_args.catalog_fname,
                                     cmdline_args.x_expression)

    distance_splits = list(cmdline_args.distance_splits) + [numpy.inf]
    color_index = 0

    for detrending_mode in cmdline_args.detrending_mode:
        scatter_data = get_scatter_data(lc_fnames,
                                        detrending_mode,
                                        cmdline_args)
        scatter_data = catalog_data.join(scatter_data, how='inner')
        if cmdline_args.target_id is not None:
            target_index = scatter_data.index[
                target_data.index == cmdline_args.target_id
            ].index[0]

        unplotted_sources = numpy.ones(scatter_data.shape[0], dtype=bool)
        min_distance = 0
        for max_distance in sorted(distance_splits):
            #False positive
            #pylint: disable=assignment-from-no-return
            to_plot = numpy.logical_and(
                unplotted_sources,
                (scatter_data['square_distance'] < max_distance**2).values
            )
            print('To plot: ' + repr(to_plot))
            #pylint: enable=assignment-from-no-return
            if to_plot.any():
                plot_color = color_scheme[color_index % len(color_scheme)]
                color_index += 1

                plot_config = {
                    'markeredgecolor': plot_color,
                    'markerfacecolor': plot_color,
                    'linestyle': 'none'
                }

                if cmdline_args.target_id is not None and to_plot[target_index]:
                    to_plot[target_index] = False
                    unplotted_sources[target_index] = False

                    pyplot.semilogy(
                        scatter_data['magnitude'][target_index],
                        scatter_data['scatter'][target_index],
                        marker='*',
                        markersize=(3 * cmdline_args.plot_marker_size),
                        label=cmdline_args.target_id,
                        **plot_config
                    )

                if min_distance == 0 and not numpy.isfinite(max_distance):
                    distance_label = ''
                else:
                    distance_label = rf' ${min_distance:s}<\sqrt{{\xi^2+\eta^2}}<{max_distance}$'

                pyplot.semilogy(
                    scatter_data['magnitude'].iloc[to_plot],
                    scatter_data['scatter'].iloc[to_plot],
                    marker='.',
                    markersize=cmdline_args.plot_marker_size,
                    label=(
                        f'{detrending_mode.upper()}'
                        +
                        distance_label
                    ),
                    **plot_config
                )
                #False positive
                #pylint: disable=assignment-from-no-return
                unplotted_sources = numpy.logical_and(
                    unplotted_sources,
                    numpy.logical_not(to_plot)
                )
                #pylint: enable=assignment-from-no-return
            min_distance = max_distance

    pyplot.xlim(cmdline_args.plot_x_range)
    pyplot.ylim(cmdline_args.plot_y_range)
    pyplot.xlabel(cmdline_args.x_expression)
    pyplot.ylabel('MAD')


    pyplot.grid(True, which='both')
    pyplot.legend()
    if cmdline_args.plot_fname is None:
        pyplot.show()
    else:
        pyplot.savefig(cmdline_args.plot_fname)
#pylint: enable=too-many-locals


if __name__ == '__main__':
    main(parse_command_line())<|MERGE_RESOLUTION|>--- conflicted
+++ resolved
@@ -2,16 +2,18 @@
 
 """Extract statistics directly from the LCs and plot."""
 
+from os import path
 from functools import partial
 from itertools import count
-from os import path
 import logging
 
-from matplotlib import pyplot
+from matplotlib import pyplot, patheffects
 from configargparse import ArgumentParser, DefaultsFormatter
 import numpy
 from pytransit import QuadraticModel
 import pandas
+from colormath.color_objects import sRGBColor, HSLColor
+from colormath.color_conversions import convert_color
 
 from superphot_pipeline import LightCurveFile, Evaluator
 from superphot_pipeline.catalog import read_catalog_file
@@ -24,7 +26,6 @@
     LCDetrendingArgumentParser
 from superphot_pipeline.processing_steps.lc_detrending import\
     get_transit_parameters
-from superphot_pipeline.magnitude_fitting.util import read_master_catalogue
 
 
 def add_scatter_arguments(parser, multi_mode=True):
@@ -121,6 +122,13 @@
         type=int,
         default=2,
         help='The size of the markers to use in the plot.'
+    )
+    parser.add_argument(
+        '--add-moving-average',
+        nargs=2,
+        metavar=('AVGFUNC', 'WINDOW'),
+        default=None,
+        help='Add a moving average line for each collection of points plotted.'
     )
     parser.add_argument(
         '--plot-fname', '-o',
@@ -244,7 +252,10 @@
     result = {}
     for lc_fname in lightcurve_filenames:
         with LightCurveFile(lc_fname, 'r') as lightcurve:
+            #False positive
+            #pylint:disable=no-member
             lc_id = int(dict(lightcurve['Identifiers'].asstr())['Gaia DR3'])
+            #pylint:enable=no-member
             if lc_id not in result:
                 result[lc_id] = []
             result[lc_id].append(lc_fname)
@@ -346,7 +357,10 @@
 
     with LightCurveFile(lc_fname, 'r') as lightcurve:
         bjd = lightcurve.get_dataset('skypos.BJD')
-        image_ids = lightcurve.get_dataset('fitsheader.' + match_by)
+        image_ids = [
+            img_id.rsplit(b'_', 1)[1]
+            for img_id in lightcurve.get_dataset('fitsheader.' + match_by)
+        ]
 
         selected_lc_length = 0
         if (
@@ -401,9 +415,16 @@
     return min_scatter, selected_lc_length, image_ids, bjd, best_mags
 
 
-
 #pylint: disable=too-many-locals
-def get_minimum_scatter(lightcurve_filenames, *args, **kwargs):
+def get_minimum_scatter(lightcurve_filenames,
+                        detrending_mode,
+                        magfit_iteration,
+                        min_lc_length,
+                        *,
+                        stat_only=False,
+                        get_magnitudes=default_get_magnitudes,
+                        match_by='imageid',
+                        **scatter_config):
     """
     Get the minimum combined scatter for each star.
 
@@ -412,9 +433,7 @@
             a single object which will be combined before finding the smallest
             scatter.
 
-        args:    See get_lc_minimum_scatter().
-
-        kwargs:    See get_lc_minimum_scatter().
+        For all other arguments see get_lc_minimum_scatter().
 
     Returns:
         Same as get_lc_minimum_scatter().
@@ -425,48 +444,72 @@
         return pandas.DataFrame(
             dict(
                 zip(
-<<<<<<< HEAD
-                    ('image_id', f'bjd_{lc_index:03d}', f'mag_{lc_index:03d}'),
-                    get_lc_minimum_scatter(lc_fname, *args, **kwargs)[-3:]
-=======
-                    ('image_id', f'bjd', f'mag_{lc_index:03d}'),
-                    get_lc_minimum_scatter([lc_fname], *args, **kwargs)[-3:]
->>>>>>> 216f9775
+                    ('image_id', 'bjd', f'mag_{lc_index:03d}'),
+                    get_lc_minimum_scatter(lc_fname,
+                                           detrending_mode=detrending_mode,
+                                           magfit_iteration=magfit_iteration,
+                                           min_lc_length=min_lc_length,
+                                           stat_only=False,
+                                           get_magnitudes=get_magnitudes,
+                                           match_by=match_by,
+                                           **scatter_config)[-3:]
                 )
             )
         ).set_index('image_id')
 
-    stat_only = kwargs.get('stat_only', False)
-    kwargs['stat_only'] = False
+    def get_scatter_no_fail(array):
+        """Return the scatter of the given array or NaN on any failure."""
+
+        try:
+            return calculate_iterative_rejection_scatter(
+                array,
+                **scatter_config
+            )[0]
+        except Exception:
+            return numpy.nan
+
     num_lcs = len(lightcurve_filenames)
+    print(f'Finding minimum scatter for {num_lcs} lightcurves: '
+          f'{lightcurve_filenames!r}')
     if num_lcs > 1:
-<<<<<<< HEAD
         matched = get_lc_data(lightcurve_filenames[0], 0)
-        for lc_index, lc_fname in enumerate(lightcurve_filenames[1:]):
-            matched = matched.join(get_lc_data(lc_fname, lc_index+1),
-                                   how='inner')
-=======
-        matched_mags = get_lc_data(lightcurve_filenames[0])
+
         for lc_index, lc_fname in enumerate(lightcurve_filenames[1:]):
             matched = matched.join(
-                get_lc_data(lc_fname).drop('bjd', axis=1),
-                how=inner
+                get_lc_data(lc_fname, lc_index + 1).drop('bjd', axis=1),
+                how='inner'
             )
+
         bjd = matched['bjd']
-        avg_mag = matched.drop('bjd', axis=1).mean(axis=1)
-
-    scatter, lc_length = calculate_iterative_rejection_scatter(
-        avg_mag,
-        **scatter_config
-    )
-
-    if stat_only:
-        return scatter, lc_length
-    return scatter, lc_length, image_ids, bjd, avg_mag
->>>>>>> 216f9775
-
-    kwargs['stat_only'] = stat_only
-    return get_lc_minimum_scatter(lightcurve_filenames[0], *args, **kwargs)
+        matched = matched.drop('bjd', axis=1)
+        avg_mag = matched.mean(axis=1)
+
+        avg_scatter, lc_length = calculate_iterative_rejection_scatter(
+            avg_mag,
+            **scatter_config
+        )
+
+        scatter = (
+            [avg_scatter]
+            +
+            [
+                get_scatter_no_fail(matched[f'mag_{lc_index:03d}'])
+                for lc_index in range(num_lcs)
+            ]
+        )
+
+        if stat_only:
+            return scatter, lc_length
+        return scatter, lc_length, None, bjd, matched
+
+    return get_lc_minimum_scatter(lightcurve_filenames[0],
+                                  detrending_mode=detrending_mode,
+                                  magfit_iteration=magfit_iteration,
+                                  min_lc_length=min_lc_length,
+                                  stat_only=stat_only,
+                                  get_magnitudes=get_magnitudes,
+                                  match_by=match_by,
+                                  **scatter_config)
 #pylint: enable=too-many-locals
 
 
@@ -504,12 +547,25 @@
         detrending_mode=detrending_mode,
         **get_scatter_config(cmdline_args)
     )
+    max_combined = max(map(len, lc_fnames.values()))
+
     result = pandas.DataFrame(
         index=lc_fnames.keys(),
-        columns=['scatter']
-    )
-    for source_id, source_lcs in lc_fnames.items():
-        result.loc[source_id] = get_scatter(source_lcs)[0]
+        columns=(
+            ['combined_scatter']
+            +
+            (
+                [f'individual_scatter_{i:03d}' for i in range(max_combined)]
+                if max_combined > 1 else
+                []
+            )
+        )
+    )
+    for progress, (source_id, source_lcs) in enumerate(lc_fnames.items()):
+        scatter = get_scatter(source_lcs)[0]
+        result.loc[source_id][:len(scatter)] = scatter
+        if progress % 100 == 0:
+            print(f'Progress: {progress}/{len(lc_fnames)}')
 
     if cmdline_args.target_id is not None:
         transit_parameters = (get_transit_parameters(vars(cmdline_args), False),
@@ -526,7 +582,7 @@
     return result
 
 
-def read_catalog(source_ids, catalog_fname, x_expression):
+def read_catalog(catalog_fname, x_expression):
     """Return the catalog data for the given sources."""
 
     catalog_data = read_catalog_file(catalog_fname,
@@ -540,10 +596,58 @@
     return catalog_data
 
 
-#TODO: consider simplifying
-#pylint: disable=too-many-locals
-def main(cmdline_args):
-    """Avoid polluting global namespace."""
+def get_x_label(x_expression):
+    """Return the label that should be used for the x-axis."""
+
+    if x_expression == 'phot_g_mean_mag':
+        return 'Gaia G magnitude'
+    return x_expression
+
+
+class MovingAverage:
+    """Calculates a moving iterative rejection average of given points."""
+
+    def __init__(self,
+                 x,
+                 y,
+                 window_size,
+                 **scatter_config):
+
+        """
+        Set up the moving average with the given configuration.
+
+        See calculate_iterative_rejection_scatter() for a description of the
+        arguments.
+        """
+
+        self._x = x
+        self._y = y
+        self._half_window = window_size / 2.0
+        self._scatter_config = scatter_config
+        self._scatter_config['return_average'] = True
+
+
+    def __call__(self, x):
+        """Return the moving average around the given location."""
+
+        average_points = numpy.logical_and(
+            self._x >= x - self._half_window,
+            self._x <= x + self._half_window,
+        )
+        return calculate_iterative_rejection_scatter(
+            self._y[average_points],
+            **self._scatter_config
+        )[-1]
+
+
+def add_plot_points(scatter_data,
+                    to_plot,
+                    cmdline_args,
+                    *,
+                    detrending_mode=None,
+                    min_distance=0,
+                    max_distance=numpy.inf):
+    """Add one collection of points to the plot."""
 
     color_scheme = ['#e41a1c',
                     '#377eb8',
@@ -553,27 +657,161 @@
                     '#ffff33',
                     '#a65628',
                     '#f781bf']
-
-    lc_fnames = match_lightcurves(find_lc_fnames(cmdline_args.lightcurves),
-                                  cmdline_args.min_combined)
-    print("LC filenames:" + repr(lc_fnames))
-
-    catalog_data = read_catalog(lc_fnames.keys(),
-                                     cmdline_args.catalog_fname,
-                                     cmdline_args.x_expression)
+    color_scheme = ['#ff0000', '#0000ff']
+    if not hasattr(add_plot_points, 'color_index'):
+        add_plot_points.color_index = 0
+    else:
+        add_plot_points.color_index += 1
+
+
+    plot_color = color_scheme[add_plot_points.color_index % len(color_scheme)]
+
+    plot_config = {
+        'markeredgecolor': 'none',
+        'markerfacecolor': plot_color,
+        'linestyle': 'none',
+        'alpha': 0.8
+    }
+
+    if cmdline_args.target_id is not None:
+        target_index = scatter_data.index[
+            scatter_data.index == cmdline_args.target_id
+        ].index[0]
+
+    plot_target = cmdline_args.target_id is not None and to_plot[target_index]
+    if plot_target:
+        plot_config['label'] = cmdline_args.target_id
+        pyplot.semilogy(
+            scatter_data['magnitude'][target_index],
+            scatter_data['scatter'][target_index],
+            marker='*',
+            markersize=(3 * cmdline_args.plot_marker_size),
+            **plot_config
+        )
+
+    if min_distance == 0 and not numpy.isfinite(max_distance):
+        distance_label = ''
+    else:
+        distance_label = (
+            f' ${min_distance:s}'
+            r'<\sqrt{\xi^2+\eta^2}<'
+            f'{max_distance}$'
+        )
+
+    plot_config['marker'] = '.'
+    plot_config['markersize'] = cmdline_args.plot_marker_size
+
+    try:
+        for lc_ind in count(-1):
+            if lc_ind == -1:
+                plot_config['label'] = (
+                    'combined'
+                    +
+                    (f' {detrending_mode.upper()}' if detrending_mode else '')
+                    +
+                    distance_label
+                )
+            elif lc_ind == 0:
+                plot_config['label'] = (
+                    'individual'
+                    +
+                    plot_config['label'][len('combined'):]
+                )
+            else:
+                break
+#                plot_config['label'] = None
+
+            plot_xy = (
+                scatter_data['magnitude'].iloc[to_plot],
+                scatter_data[
+                    'combined_scatter'
+                    if lc_ind == -1 else
+                    f'individual_scatter_{lc_ind:03d}'
+                ].iloc[to_plot]
+            )
+            print(f'Plotting {lc_ind} {plot_config["label"]}: ' + repr(plot_xy))
+            pyplot.semilogy(
+                *plot_xy,
+                **plot_config,
+                zorder=10 * (10 - lc_ind)
+            )
+            if cmdline_args.add_moving_average:
+                print('Adding moving average')
+                moving_average = MovingAverage(
+                    *plot_xy,
+                    window_size=float(cmdline_args.add_moving_average[1]),
+                    calculate_average=getattr(
+                        numpy,
+                        'nan' + cmdline_args.add_moving_average[0]
+                    ),
+                    calculate_scatter=cmdline_args.statistic,
+                    outlier_threshold=cmdline_args.outlier_threshold,
+                    max_outlier_rejections=cmdline_args.max_outlier_rejections
+                )
+                color = convert_color(
+                    sRGBColor.new_from_rgb_hex(plot_config['markerfacecolor']),
+                    HSLColor
+                )
+                color.hsl_l += 0.3
+                color = convert_color(color, sRGBColor)
+                plot_x = numpy.linspace(numpy.min(plot_xy[0]),
+                                        numpy.max(plot_xy[0]),
+                                        100)
+                plot_y = numpy.vectorize(moving_average)(plot_x)
+                print(f'Plot x: {plot_x!r}, y: {plot_y!r}')
+                pyplot.plot(
+                    plot_x,
+                    plot_y,
+                    linewidth=5,
+                    color=color.get_rgb_hex(),
+                    zorder=120,
+                    path_effects=[
+                        patheffects.Stroke(linewidth=7, foreground='black'),
+                        patheffects.Normal()
+                    ]
+                )
+
+
+            if lc_ind == -1:
+                add_plot_points.color_index += 1
+                plot_color = color_scheme[
+                    add_plot_points.color_index % len(color_scheme)
+                ]
+                plot_config['markerfacecolor'] =  plot_color
+    except KeyError:
+        pass
+    if plot_target:
+        to_plot[target_index] = True
+
+
+#TODO: consider simplifying
+#pylint: disable=too-many-locals
+def main(cmdline_args):
+    """Avoid polluting global namespace."""
+
+    lc_fnames = None
+    catalog_data = read_catalog(cmdline_args.catalog_fname,
+                                cmdline_args.x_expression)
 
     distance_splits = list(cmdline_args.distance_splits) + [numpy.inf]
-    color_index = 0
 
     for detrending_mode in cmdline_args.detrending_mode:
-        scatter_data = get_scatter_data(lc_fnames,
-                                        detrending_mode,
-                                        cmdline_args)
-        scatter_data = catalog_data.join(scatter_data, how='inner')
-        if cmdline_args.target_id is not None:
-            target_index = scatter_data.index[
-                target_data.index == cmdline_args.target_id
-            ].index[0]
+        if path.exists(detrending_mode + 'scatter.pkl'):
+            scatter_data = pandas.read_pickle(detrending_mode + 'scatter.pkl')
+        else:
+            if lc_fnames is None:
+                lc_fnames = match_lightcurves(
+                    find_lc_fnames(cmdline_args.lightcurves),
+                    cmdline_args.min_combined
+                )
+
+            scatter_data = get_scatter_data(lc_fnames,
+                                            detrending_mode,
+                                            cmdline_args)
+            scatter_data = catalog_data.join(scatter_data, how='inner')
+            scatter_data.to_pickle(detrending_mode + 'scatter.pkl')
+
+        print('Scatter data: ' + repr(scatter_data))
 
         unplotted_sources = numpy.ones(scatter_data.shape[0], dtype=bool)
         min_distance = 0
@@ -586,46 +824,18 @@
             )
             print('To plot: ' + repr(to_plot))
             #pylint: enable=assignment-from-no-return
+
             if to_plot.any():
-                plot_color = color_scheme[color_index % len(color_scheme)]
-                color_index += 1
-
-                plot_config = {
-                    'markeredgecolor': plot_color,
-                    'markerfacecolor': plot_color,
-                    'linestyle': 'none'
-                }
-
-                if cmdline_args.target_id is not None and to_plot[target_index]:
-                    to_plot[target_index] = False
-                    unplotted_sources[target_index] = False
-
-                    pyplot.semilogy(
-                        scatter_data['magnitude'][target_index],
-                        scatter_data['scatter'][target_index],
-                        marker='*',
-                        markersize=(3 * cmdline_args.plot_marker_size),
-                        label=cmdline_args.target_id,
-                        **plot_config
-                    )
-
-                if min_distance == 0 and not numpy.isfinite(max_distance):
-                    distance_label = ''
-                else:
-                    distance_label = rf' ${min_distance:s}<\sqrt{{\xi^2+\eta^2}}<{max_distance}$'
-
-                pyplot.semilogy(
-                    scatter_data['magnitude'].iloc[to_plot],
-                    scatter_data['scatter'].iloc[to_plot],
-                    marker='.',
-                    markersize=cmdline_args.plot_marker_size,
-                    label=(
-                        f'{detrending_mode.upper()}'
-                        +
-                        distance_label
+                add_plot_points(
+                    scatter_data,
+                    to_plot,
+                    cmdline_args,
+                    detrending_mode=(
+                        detrending_mode if len(cmdline_args.detrending_mode) > 1
+                        else None
                     ),
-                    **plot_config
-                )
+                    min_distance=min_distance,
+                    max_distance=max_distance)
                 #False positive
                 #pylint: disable=assignment-from-no-return
                 unplotted_sources = numpy.logical_and(
@@ -637,12 +847,12 @@
 
     pyplot.xlim(cmdline_args.plot_x_range)
     pyplot.ylim(cmdline_args.plot_y_range)
-    pyplot.xlabel(cmdline_args.x_expression)
-    pyplot.ylabel('MAD')
+    pyplot.xlabel(get_x_label(cmdline_args.x_expression))
+    pyplot.ylabel('Median Abssolute Deviation')
 
 
     pyplot.grid(True, which='both')
-    pyplot.legend()
+    pyplot.legend(markerscale=3, framealpha=1.0)
     if cmdline_args.plot_fname is None:
         pyplot.show()
     else:
